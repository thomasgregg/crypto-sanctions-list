<<<<<<< HEAD
=======
{
  "metadata": {
    "lastUpdated": "2024-12-29T08:22:03.383Z",
    "sources": [
      "OFAC SDN List",
      "OFAC Recent Actions"
    ]
  },
  "addresses": {
    "bc1qe7cjq79qw8nf7zc6mvq7vqlwy9phyqx8m5wqz4": {
      "entity": "Lazarus Group",
      "program": "North Korea Sanctions Program",
      "date": "April 2022",
      "reason": "Test entry for GitHub Action verification"
    }
  }
}
>>>>>>> d13d808b
<|MERGE_RESOLUTION|>--- conflicted
+++ resolved
@@ -1,8 +1,6 @@
-<<<<<<< HEAD
-=======
 {
   "metadata": {
-    "lastUpdated": "2024-12-29T08:22:03.383Z",
+    "lastUpdated": "2024-12-29T08:17:28.133Z",
     "sources": [
       "OFAC SDN List",
       "OFAC Recent Actions"
@@ -16,5 +14,4 @@
       "reason": "Test entry for GitHub Action verification"
     }
   }
-}
->>>>>>> d13d808b
+}